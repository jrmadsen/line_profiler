#!/usr/bin/env python
<<<<<<< HEAD
# -*- coding: utf-8 -*-
=======
# -*- coding: UTF-8 -*-
from __future__ import print_function
try:
    import cPickle as pickle
except ImportError:
    import pickle

try:
    from cStringIO import StringIO
except ImportError:
    from io import StringIO
>>>>>>> 64f8554e

import inspect
import linecache
import optparse
import os
import sys

from _line_profiler import LineProfiler as CLineProfiler

# Python 2/3 compatibility utils
# ===========================================================
PY3 = sys.version_info[0] == 3

# exec (from https://bitbucket.org/gutworth/six/):
if PY3:
    import builtins
    exec_ = getattr(builtins, "exec")
    del builtins
else:
    def exec_(_code_, _globs_=None, _locs_=None):
        """Execute code in a namespace."""
        if _globs_ is None:
            frame = sys._getframe(1)
            _globs_ = frame.f_globals
            if _locs_ is None:
                _locs_ = frame.f_locals
            del frame
        elif _locs_ is None:
            _locs_ = _globs_
        exec("""exec _code_ in _globs_, _locs_""")

# ============================================================

CO_GENERATOR = 0x0020
def is_generator(f):
    """ Return True if a function is a generator.
    """
    isgen = (f.__code__.co_flags & CO_GENERATOR) != 0
    return isgen

class LineProfiler(CLineProfiler):
    """ A profiler that records the execution times of individual lines.
    """

    def __call__(self, func):
        """ Decorate a function to start the profiler on function entry and stop
        it on function exit.
        """
        self.add_function(func)
        if is_generator(func):
            f = self.wrap_generator(func)
        else:
            f = self.wrap_function(func)
        f.__module__ = func.__module__
        f.__name__ = func.__name__
        f.__doc__ = func.__doc__
        f.__dict__.update(getattr(func, '__dict__', {}))
        return f

    def wrap_generator(self, func):
        """ Wrap a generator to profile it.
        """
        def f(*args, **kwds):
            g = func(*args, **kwds)
            # The first iterate will not be a .send()
            self.enable_by_count()
            try:
                item = next(g)
            finally:
                self.disable_by_count()
            input = (yield item)
            # But any following one might be.
            while True:
                self.enable_by_count()
                try:
                    item = g.send(input)
                finally:
                    self.disable_by_count()
                input = (yield item)
        return f

    def wrap_function(self, func):
        """ Wrap a function to profile it.
        """
        def f(*args, **kwds):
            self.enable_by_count()
            try:
                result = func(*args, **kwds)
            finally:
                self.disable_by_count()
            return result
        return f

    def dump_stats(self, filename):
        """ Dump a representation of the data to a file as a pickled LineStats
        object from `get_stats()`.
        """
        lstats = self.get_stats()
        with open(filename, 'wb') as f:
            pickle.dump(lstats, f, pickle.HIGHEST_PROTOCOL)

    def print_stats(self, stream=None):
        """ Show the gathered statistics.
        """
        lstats = self.get_stats()
        show_text(lstats.timings, lstats.unit, stream=stream)

    def run(self, cmd):
        """ Profile a single executable statment in the main namespace.
        """
        import __main__
        main_dict = __main__.__dict__
        return self.runctx(cmd, main_dict, main_dict)

    def runctx(self, cmd, globals, locals):
        """ Profile a single executable statement in the given namespaces.
        """
        self.enable_by_count()
        try:
            exec_(cmd, globals, locals)
        finally:
            self.disable_by_count()
        return self

    def runcall(self, func, *args, **kw):
        """ Profile a single function call.
        """
        self.enable_by_count()
        try:
            return func(*args, **kw)
        finally:
            self.disable_by_count()


def show_func(filename, start_lineno, func_name, timings, unit, stream=None):
    """ Show results for a single function.
    """
    if stream is None:
        stream = sys.stdout

    stream.write("File: %s\n" % filename)
    stream.write("Function: %s at line %s\n" % (func_name, start_lineno))
    template = '%6s %9s %12s %8s %8s  %-s'
    d = {}
    total_time = 0.0
    linenos = []
    for lineno, nhits, time in timings:
        total_time += time
        linenos.append(lineno)
<<<<<<< HEAD
    print >>stream, "Total time: %g s" % (total_time * unit)
    if os.path.exists(filename) or filename.startswith("<ipython-input-"):
        if os.path.exists(filename):
            # Clear the cache to ensure that we get up-to-date results.
            linecache.clearcache()
        all_lines = linecache.getlines(filename)
        sublines = inspect.getblock(all_lines[start_lineno-1:])
    else:
        print >>stream, ""
        print >>stream, "Could not find file %s" % filename
        print >>stream, "Are you sure you are running this program from the same directory"
        print >>stream, "that you ran the profiler from?"
        print >>stream, "Continuing without the function's contents."
=======
    stream.write("Total time: %g s\n" % (total_time * unit))
    if not os.path.exists(filename):
        stream.write("\n")
        stream.write("Could not find file %s\n" % filename)
        stream.write("Are you sure you are running this program from the same directory\n")
        stream.write("that you ran the profiler from?\n")
        stream.write("Continuing without the function's contents.\n")
>>>>>>> 64f8554e
        # Fake empty lines so we can see the timings, if not the code.
        nlines = max(linenos) - min(min(linenos), start_lineno) + 1
        sublines = [''] * nlines
    for lineno, nhits, time in timings:
        d[lineno] = (nhits, time, '%5.1f' % (float(time) / nhits),
            '%5.1f' % (100*time / total_time))
    linenos = range(start_lineno, start_lineno + len(sublines))
    empty = ('', '', '', '')
    header = template % ('Line #', 'Hits', 'Time', 'Per Hit', '% Time',
        'Line Contents')
    stream.write("\n")
    stream.write(header)
    stream.write("\n")
    stream.write('=' * len(header))
    stream.write("\n")
    for lineno, line in zip(linenos, sublines):
        nhits, time, per_hit, percent = d.get(lineno, empty)
        txt = template % (lineno, nhits, time, per_hit, percent,
                          line.rstrip('\n').rstrip('\r'))
        stream.write(txt)
        stream.write("\n")
    stream.write("\n")

def show_text(stats, unit, stream=None):
    """ Show text for the given timings.
    """
    if stream is None:
        stream = sys.stdout

    stream.write('Timer unit: %g s\n\n' % unit)
    for (fn, lineno, name), timings in sorted(stats.items()):
        show_func(fn, lineno, name, stats[fn, lineno, name], unit, stream=stream)

# A %lprun magic for IPython.
def magic_lprun(self, parameter_s=''):
    """ Execute a statement under the line-by-line profiler from the
    line_profiler module.

    Usage:
      %lprun -f func1 -f func2 <statement>

    The given statement (which doesn't require quote marks) is run via the
    LineProfiler. Profiling is enabled for the functions specified by the -f
    options. The statistics will be shown side-by-side with the code through the
    pager once the statement has completed.

    Options:

    -f <function>: LineProfiler only profiles functions and methods it is told
    to profile.  This option tells the profiler about these functions. Multiple
    -f options may be used. The argument may be any expression that gives
    a Python function or method object. However, one must be careful to avoid
    spaces that may confuse the option parser. Additionally, functions defined
    in the interpreter at the In[] prompt or via %run currently cannot be
    displayed.  Write these functions out to a separate file and import them.

    One or more -f options are required to get any useful results.

    -D <filename>: dump the raw statistics out to a pickle file on disk. The
    usual extension for this is ".lprof". These statistics may be viewed later
    by running line_profiler.py as a script.

    -T <filename>: dump the text-formatted statistics with the code side-by-side
    out to a text file.

    -r: return the LineProfiler object after it has completed profiling.
    """
    # Local imports to avoid hard dependency.
    from distutils.version import LooseVersion
    import IPython
    ipython_version = LooseVersion(IPython.__version__)
    if ipython_version < '0.11':
        from IPython.genutils import page
        from IPython.ipstruct import Struct
        from IPython.ipapi import UsageError
    else:
        from IPython.core.page import page
        from IPython.utils.ipstruct import Struct
        from IPython.core.error import UsageError

    # Escape quote markers.
    opts_def = Struct(D=[''], T=[''], f=[])
    parameter_s = parameter_s.replace('"', r'\"').replace("'", r"\'")
    opts, arg_str = self.parse_options(parameter_s, 'rf:D:T:', list_all=True)
    opts.merge(opts_def)

    global_ns = self.shell.user_global_ns
    local_ns = self.shell.user_ns

    # Get the requested functions.
    funcs = []
    for name in opts.f:
        try:
            funcs.append(eval(name, global_ns, local_ns))
        except Exception as e:
            raise UsageError('Could not find function %r.\n%s: %s' % (name,
                e.__class__.__name__, e))

    profile = LineProfiler(*funcs)

    # Add the profiler to the builtins for @profile.
    if PY3:
        import builtins
    else:
        import __builtin__ as builtins

    if 'profile' in builtins.__dict__:
        had_profile = True
        old_profile = builtins.__dict__['profile']
    else:
        had_profile = False
        old_profile = None
    builtins.__dict__['profile'] = profile

    try:
        try:
            profile.runctx(arg_str, global_ns, local_ns)
            message = ''
        except SystemExit:
            message = """*** SystemExit exception caught in code being profiled."""
        except KeyboardInterrupt:
            message = ("*** KeyboardInterrupt exception caught in code being "
                "profiled.")
    finally:
        if had_profile:
            builtins.__dict__['profile'] = old_profile

    # Trap text output.
    stdout_trap = StringIO()
    profile.print_stats(stdout_trap)
    output = stdout_trap.getvalue()
    output = output.rstrip()

    if ipython_version < '0.11':
        page(output, screen_lines=self.shell.rc.screen_length)
    else:
        page(output)
    print(message, end="")

    dump_file = opts.D[0]
    if dump_file:
        profile.dump_stats(dump_file)
        print('\n*** Profile stats pickled to file %r. %s' % (
            dump_file, message))

    text_file = opts.T[0]
    if text_file:
        pfile = open(text_file, 'w')
        pfile.write(output)
        pfile.close()
        print('\n*** Profile printout saved to text file %r. %s' % (
            text_file, message))

    return_value = None
    if 'r' in opts:
        return_value = profile

    return return_value


def load_ipython_extension(ip):
    """ API for IPython to recognize this module as an IPython extension.
    """
    ip.define_magic('lprun', magic_lprun)


def load_stats(filename):
    """ Utility function to load a pickled LineStats object from a given
    filename.
    """
    with open(filename, 'rb') as f:
        return pickle.load(f)


def main():
    usage = "usage: %prog profile.lprof"
    parser = optparse.OptionParser(usage=usage, version='%prog 1.0b2')

    options, args = parser.parse_args()
    if len(args) != 1:
        parser.error("Must provide a filename.")
    lstats = load_stats(args[0])
    show_text(lstats.timings, lstats.unit)

if __name__ == '__main__':
    main()<|MERGE_RESOLUTION|>--- conflicted
+++ resolved
@@ -1,8 +1,5 @@
 #!/usr/bin/env python
-<<<<<<< HEAD
 # -*- coding: utf-8 -*-
-=======
-# -*- coding: UTF-8 -*-
 from __future__ import print_function
 try:
     import cPickle as pickle
@@ -13,7 +10,6 @@
     from cStringIO import StringIO
 except ImportError:
     from io import StringIO
->>>>>>> 64f8554e
 
 import inspect
 import linecache
@@ -163,8 +159,7 @@
     for lineno, nhits, time in timings:
         total_time += time
         linenos.append(lineno)
-<<<<<<< HEAD
-    print >>stream, "Total time: %g s" % (total_time * unit)
+    stream.write("Total time: %g s\n" % (total_time * unit))
     if os.path.exists(filename) or filename.startswith("<ipython-input-"):
         if os.path.exists(filename):
             # Clear the cache to ensure that we get up-to-date results.
@@ -172,20 +167,11 @@
         all_lines = linecache.getlines(filename)
         sublines = inspect.getblock(all_lines[start_lineno-1:])
     else:
-        print >>stream, ""
-        print >>stream, "Could not find file %s" % filename
-        print >>stream, "Are you sure you are running this program from the same directory"
-        print >>stream, "that you ran the profiler from?"
-        print >>stream, "Continuing without the function's contents."
-=======
-    stream.write("Total time: %g s\n" % (total_time * unit))
-    if not os.path.exists(filename):
         stream.write("\n")
         stream.write("Could not find file %s\n" % filename)
         stream.write("Are you sure you are running this program from the same directory\n")
         stream.write("that you ran the profiler from?\n")
         stream.write("Continuing without the function's contents.\n")
->>>>>>> 64f8554e
         # Fake empty lines so we can see the timings, if not the code.
         nlines = max(linenos) - min(min(linenos), start_lineno) + 1
         sublines = [''] * nlines
